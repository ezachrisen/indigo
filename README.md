--- conflicted
+++ resolved
@@ -3,13 +3,9 @@
 Indigo
 Indigo is a rules engine created to enable application developers to build systems whose logic can be controlled by end-users via rules. Rules are expressions (such as "a > b") that are evaluated, and the outcomes used to direct appliation logic. Indigo does not itself provide a language for expressions, relying instead on a backend evaluator (```interface Evaluator```) to provide that. You can create your own backend evaluator, or use the default one, Google's Common Expression Language, CEL. 
 
-<<<<<<< HEAD
-### Google's Common Expression Language
-=======
 
 ## Google's Common Expression Language ##
 
->>>>>>> e7533f4b
 Indigo supports the CEL language as an evaluation back-end. See https://github.com/google/cel-go and https://opensource.google/projects/cel for more information about CEL and the Go implementation of it. CEL is a rich expression language, providing not only boolean expression output, but also calculations and object construction. Particularly powerful is the "native" use of protocol buffers in CEL's schema, rule language and return types. 
 
 
